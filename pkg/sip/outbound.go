--- conflicted
+++ resolved
@@ -59,23 +59,14 @@
 }
 
 type outboundCall struct {
-<<<<<<< HEAD
 	c        *Client
 	log      logger.Logger
 	cc       *sipOutbound
 	media    *MediaPort
 	callInfo *livekit.SIPCallInfo
+	started  core.Fuse
 	stopped  core.Fuse
 	closing  core.Fuse
-=======
-	c       *Client
-	log     logger.Logger
-	cc      *sipOutbound
-	media   *MediaPort
-	started core.Fuse
-	stopped core.Fuse
-	closing core.Fuse
->>>>>>> 6d2364da
 
 	mu       sync.RWMutex
 	mon      *stats.CallMonitor
