--- conflicted
+++ resolved
@@ -714,15 +714,12 @@
 	ctx, span := tracer.Start(ctx, "sipOutbound.attemptInvite")
 	defer span.End()
 	req := sip.NewRequest(sip.INVITE, to.Address)
-<<<<<<< HEAD
-=======
 	if prev != nil {
 		if cid := prev.CallID(); cid != nil {
 			req.RemoveHeader("Call-ID")
 			req.AppendHeader(cid)
 		}
 	}
->>>>>>> 5a052219
 	req.SetDestination(dest)
 	req.SetBody(offer)
 	req.AppendHeader(to)
