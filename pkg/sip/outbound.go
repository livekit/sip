// Copyright 2023 LiveKit, Inc.
//
// Licensed under the Apache License, Version 2.0 (the "License");
// you may not use this file except in compliance with the License.
// You may obtain a copy of the License at
//
// 	http://www.apache.org/licenses/LICENSE-2.0
//
// Unless required by applicable law or agreed to in writing, software
// distributed under the License is distributed on an "AS IS" BASIS,
// WITHOUT WARRANTIES OR CONDITIONS OF ANY KIND, either express or implied.
// See the License for the specific language governing permissions and
// limitations under the License.

package sip

import (
	"context"
	"fmt"
	"math"
	"sort"
	"sync"
	"time"

	"github.com/emiago/sipgo/sip"
	"github.com/frostbyte73/core"
	"github.com/icholy/digest"
	"github.com/pkg/errors"
	"golang.org/x/exp/maps"

	"github.com/livekit/protocol/livekit"
	"github.com/livekit/protocol/logger"
	"github.com/livekit/protocol/rpc"
	"github.com/livekit/protocol/tracer"
	"github.com/livekit/psrpc"
	lksdk "github.com/livekit/server-sdk-go/v2"

	"github.com/livekit/sip/pkg/config"
	"github.com/livekit/sip/pkg/media"
	"github.com/livekit/sip/pkg/media/dtmf"
	"github.com/livekit/sip/pkg/media/tones"
	"github.com/livekit/sip/pkg/stats"
)

type sipOutboundConfig struct {
	address         string
	transport       livekit.SIPTransport
	host            string
	from            string
	to              string
	user            string
	pass            string
	dtmf            string
	dialtone        bool
	headers         map[string]string
	headersToAttrs  map[string]string
	ringingTimeout  time.Duration
	maxCallDuration time.Duration
	enabledFeatures []rpc.SIPFeature
}

type outboundCall struct {
	c        *Client
	log      logger.Logger
	cc       *sipOutbound
	media    *MediaPort
	callInfo *livekit.SIPCallInfo
	started  core.Fuse
	stopped  core.Fuse
	closing  core.Fuse

	mu       sync.RWMutex
	mon      *stats.CallMonitor
	lkRoom   *Room
	lkRoomIn media.PCM16Writer // output to room; OPUS at 48k
	sipConf  sipOutboundConfig
}

<<<<<<< HEAD
func (c *Client) newCall(ctx context.Context, conf *config.Config, log logger.Logger, id LocalTag, room RoomConfig, sipConf sipOutboundConfig, callInfo *livekit.SIPCallInfo) (*outboundCall, error) {
	if sipConf.host == "" {
		sipConf.host = c.signalingIp.String()
	}
=======
func (c *Client) newCall(ctx context.Context, conf *config.Config, log logger.Logger, id LocalTag, room RoomConfig, sipConf sipOutboundConfig) (*outboundCall, error) {
>>>>>>> 18910f1c
	if sipConf.maxCallDuration <= 0 || sipConf.maxCallDuration > maxCallDuration {
		sipConf.maxCallDuration = maxCallDuration
	}
	if sipConf.ringingTimeout <= 0 {
		sipConf.ringingTimeout = defaultRingingTimeout
	}
<<<<<<< HEAD

=======
	tr := TransportFrom(sipConf.transport)
	contact := c.ContactURI(tr)
	if sipConf.host == "" {
		sipConf.host = contact.GetHost()
	}
>>>>>>> 18910f1c
	call := &outboundCall{
		c:   c,
		log: log,
		cc: c.newOutbound(id, URI{
<<<<<<< HEAD
			User: sipConf.from,
			Host: sipConf.host,
			Addr: netip.AddrPortFrom(c.signalingIp, uint16(conf.SIPPort)),
		}),
		sipConf:  sipConf,
		callInfo: callInfo,
=======
			User:      sipConf.from,
			Host:      sipConf.host,
			Addr:      contact.Addr,
			Transport: tr,
		}, contact),
		sipConf: sipConf,
>>>>>>> 18910f1c
	}

	call.mon = c.mon.NewCall(stats.Outbound, sipConf.host, sipConf.address)
	var err error

	call.media, err = NewMediaPort(call.log, call.mon, &MediaConfig{
		IP:                  c.signalingIp,
		Ports:               conf.RTPPort,
		MediaTimeoutInitial: c.conf.MediaTimeoutInitial,
		MediaTimeout:        c.conf.MediaTimeout,
	}, RoomSampleRate)
	if err != nil {
		call.close(errors.Wrap(err, "media failed"), callDropped, "media-failed", livekit.DisconnectReason_UNKNOWN_REASON)
		return nil, err
	}
	call.media.SetDTMFAudio(conf.AudioDTMF)
	if err := call.connectToRoom(ctx, room); err != nil {
		call.close(errors.Wrap(err, "room join failed"), callDropped, "join-failed", livekit.DisconnectReason_UNKNOWN_REASON)
		return nil, fmt.Errorf("update room failed: %w", err)
	}

	c.cmu.Lock()
	defer c.cmu.Unlock()
	c.activeCalls[id] = call
	return call, nil
}

func (c *outboundCall) Start(ctx context.Context) {
	ctx = context.WithoutCancel(ctx)
	ctx, cancel := context.WithTimeout(ctx, c.sipConf.maxCallDuration)
	defer cancel()
	c.mon.CallStart()
	defer c.mon.CallEnd()
	ok := c.ConnectSIP(ctx)
	if !ok {
		return
	}
	select {
	case <-c.Disconnected():
		c.CloseWithReason(callDropped, "removed", livekit.DisconnectReason_CLIENT_INITIATED)
	case <-c.media.Timeout():
		c.closeWithTimeout()
		c.callInfo.Error = psrpc.NewErrorf(psrpc.DeadlineExceeded, "media timeout").Error()
	case <-c.Closed():
	}
}

func (c *outboundCall) Closed() <-chan struct{} {
	return c.stopped.Watch()
}

func (c *outboundCall) Disconnected() <-chan struct{} {
	return c.lkRoom.Closed()
}

func (c *outboundCall) Close() error {
	c.closing.Break()
	c.mu.Lock()
	defer c.mu.Unlock()
	c.close(nil, callDropped, "shutdown", livekit.DisconnectReason_SERVER_SHUTDOWN)
	return nil
}

func (c *outboundCall) CloseWithReason(status CallStatus, description string, reason livekit.DisconnectReason) {
	c.mu.Lock()
	defer c.mu.Unlock()
	c.close(nil, status, description, reason)
}

func (c *outboundCall) closeWithTimeout() {
	c.mu.Lock()
	defer c.mu.Unlock()
	c.close(psrpc.NewErrorf(psrpc.DeadlineExceeded, "media-timeout"), callDropped, "media-timeout", livekit.DisconnectReason_UNKNOWN_REASON)
}

func (c *outboundCall) close(err error, status CallStatus, description string, reason livekit.DisconnectReason) {
	c.stopped.Once(func() {
		c.setStatus(status)
		if err != nil {
			c.log.Warnw("Closing outbound call with error", nil, "reason", description)
			c.callInfo.Error = err.Error()
		} else {
			c.log.Infow("Closing outbound call", "reason", description)
		}
		c.callInfo.DisconnectReason = reason
		c.media.Close()
		_ = c.lkRoom.CloseOutput()

		_ = c.lkRoom.CloseWithReason(status.DisconnectReason())
		c.lkRoomIn = nil

		c.stopSIP(description)

		c.c.cmu.Lock()
		delete(c.c.activeCalls, c.cc.ID())
		if tag := c.cc.Tag(); tag != "" {
			delete(c.c.byRemote, tag)
		}
		c.c.cmu.Unlock()

		c.c.DeregisterTransferSIPParticipant(string(c.cc.ID()))
	})
}

func (c *outboundCall) Participant() ParticipantInfo {
	c.mu.RLock()
	defer c.mu.RUnlock()
	return c.lkRoom.Participant()
}

func (c *outboundCall) ConnectSIP(ctx context.Context) bool {
	ctx, span := tracer.Start(ctx, "outboundCall.ConnectSIP")
	defer span.End()
	c.mu.Lock()
	defer c.mu.Unlock()
	if err := c.dialSIP(ctx); err != nil {
		c.log.Infow("SIP call failed", "error", err)

		status, desc, reason := callDropped, "invite-failed", livekit.DisconnectReason_UNKNOWN_REASON
		var e *ErrorStatus
		if errors.As(err, &e) {
			switch e.StatusCode {
			case int(sip.StatusTemporarilyUnavailable):
				status, desc, reason = callUnavailable, "unavailable", livekit.DisconnectReason_USER_UNAVAILABLE
				err = nil
			case int(sip.StatusBusyHere):
				status, desc, reason = callRejected, "busy", livekit.DisconnectReason_USER_REJECTED
				err = nil
			}
		}
		c.close(err, status, desc, reason)
		return false
	}
	c.connectMedia()
	c.started.Break()
	c.lkRoom.Subscribe()
	c.log.Infow("Outbound SIP call established")
	return true
}

func (c *outboundCall) connectToRoom(ctx context.Context, lkNew RoomConfig) error {
	ctx, span := tracer.Start(ctx, "outboundCall.connectToRoom")
	defer span.End()
	attrs := lkNew.Participant.Attributes
	if attrs == nil {
		attrs = make(map[string]string)
	}

	sipCallID := attrs[livekit.AttrSIPCallID]
	if sipCallID != "" {
		c.c.RegisterTransferSIPParticipant(sipCallID, c)
	}

	attrs[livekit.AttrSIPCallStatus] = CallDialing.Attribute()
	lkNew.Participant.Attributes = attrs
	r := NewRoom(c.log)
	if err := r.Connect(c.c.conf, lkNew); err != nil {
		return err
	}
	// We have to create the track early because we might play a dialtone while SIP connects.
	// Thus, we are forced to set full sample rate here instead of letting the codec adapt to the SIP source sample rate.
	local, err := r.NewParticipantTrack(RoomSampleRate)
	if err != nil {
		_ = r.Close()
		return err
	}
	c.lkRoom = r
	c.lkRoomIn = local
	return nil
}

func (c *outboundCall) dialSIP(ctx context.Context) error {
	if c.sipConf.dialtone {
		const ringVolume = math.MaxInt16 / 2
		rctx, rcancel := context.WithCancel(ctx)
		defer rcancel()

		// Play dialtone to the room while participant connects
		go func() {
			rctx, span := tracer.Start(rctx, "tones.Play")
			defer span.End()
			tones.Play(rctx, c.lkRoomIn, ringVolume, tones.ETSIRinging)
		}()
	}
	err := c.sipSignal(ctx)
	if err != nil {
		return err
	}

	if digits := c.sipConf.dtmf; digits != "" {
		c.setStatus(CallAutomation)
		// Write initial DTMF to SIP
		if err := c.media.WriteDTMF(ctx, digits); err != nil {
			return err
		}
	}
	c.setStatus(CallActive)

	return nil
}

func (c *outboundCall) connectMedia() {
	if w := c.lkRoom.SwapOutput(c.media.GetAudioWriter()); w != nil {
		_ = w.Close()
	}
	c.lkRoom.SetDTMFOutput(c.media)

	c.media.WriteAudioTo(c.lkRoomIn)
	c.media.HandleDTMF(c.handleDTMF)
}

func sipResponse(ctx context.Context, tx sip.ClientTransaction, stop <-chan struct{}) (*sip.Response, error) {
	cnt := 0
	for {
		select {
		case <-ctx.Done():
			_ = tx.Cancel()
			return nil, psrpc.NewErrorf(psrpc.Canceled, "canceled")
		case <-stop:
			_ = tx.Cancel()
			return nil, psrpc.NewErrorf(psrpc.Canceled, "canceled")
		case <-tx.Done():
			return nil, psrpc.NewErrorf(psrpc.Canceled, "transaction failed to complete (%d intermediate responses)", cnt)
		case res := <-tx.Responses():
			switch res.StatusCode {
			default:
				return res, nil
			case 100, 180, 183:
				// continue
				cnt++
			}
		}
	}
}

func (c *outboundCall) stopSIP(reason string) {
	c.mon.CallTerminate(reason)
	c.cc.Close()
}

func (c *outboundCall) setStatus(v CallStatus) {
	attr := v.Attribute()
	if attr == "" {
		return
	}
	r := c.lkRoom.Room()
	if r == nil {
		return
	}
	r.LocalParticipant.SetAttributes(map[string]string{
		livekit.AttrSIPCallStatus: attr,
	})
}

func (c *outboundCall) sipSignal(ctx context.Context) error {
	ctx, span := tracer.Start(ctx, "outboundCall.sipSignal")
	defer span.End()

	if c.sipConf.ringingTimeout > 0 {
		var cancel func()
		ctx, cancel = context.WithTimeout(ctx, c.sipConf.ringingTimeout)
		defer cancel()
	}

	ctx, cancel := context.WithCancel(ctx)
	defer cancel()
	go func() {
		select {
		case <-ctx.Done():
			// parent context cancellation or success
			return
		case <-c.Disconnected():
		case <-c.Closed():
		}
		cancel()
	}()

	sdpOffer, err := c.media.NewOffer()
	if err != nil {
		return err
	}
	c.mon.SDPSize(len(sdpOffer), true)
	c.log.Debugw("SDP offer", "sdp", string(sdpOffer))
	joinDur := c.mon.JoinDur()

	c.mon.InviteReq()
<<<<<<< HEAD

	toUri := CreateURIFromUserAndAddress(c.sipConf.to, c.sipConf.address)

	sdpResp, err := c.cc.Invite(ctx, c.sipConf.transport, toUri, c.sipConf.user, c.sipConf.pass, c.sipConf.headers, sdpOffer)
=======
	sdpResp, err := c.cc.Invite(ctx, URI{
		User:      c.sipConf.to,
		Host:      c.sipConf.address,
		Transport: TransportFrom(c.sipConf.transport),
	}, c.sipConf.user, c.sipConf.pass, c.sipConf.headers, sdpOffer)
>>>>>>> 18910f1c
	if err != nil {
		// TODO: should we retry? maybe new offer will work
		var e *ErrorStatus
		if errors.As(err, &e) {
			c.mon.InviteError(fmt.Sprintf("status-%d", e.StatusCode))
		} else {
			c.mon.InviteError("other")
		}
		c.cc.Close()
		c.log.Infow("SIP invite failed", "error", err)
		return err
	}
	c.mon.SDPSize(len(sdpResp), false)
	c.log.Debugw("SDP answer", "sdp", string(sdpResp))

	c.log = LoggerWithHeaders(c.log, c.cc)

	mc, err := c.media.SetAnswer(sdpResp)
	if err != nil {
		return err
	}
	mc.Processor = c.c.handler.GetMediaProcessor(c.sipConf.enabledFeatures)
	if err = c.media.SetConfig(mc); err != nil {
		return err
	}

	c.c.cmu.Lock()
	c.c.byRemote[c.cc.Tag()] = c
	c.c.cmu.Unlock()

	c.mon.InviteAccept()
	err = c.cc.AckInvite(ctx)
	if err != nil {
		c.log.Infow("SIP accept failed", "error", err)
		return err
	}
	joinDur()

	if len(c.cc.RemoteHeaders()) != 0 {
		extra := HeadersToAttrs(nil, c.sipConf.headersToAttrs, c.cc)
		if c.lkRoom != nil && len(extra) != 0 {
			room := c.lkRoom.Room()
			if room != nil {
				room.LocalParticipant.SetAttributes(extra)
			} else {
				c.log.Warnw("could not set attributes on nil room", nil, "attrs", extra)
			}
		}
	}
	return nil
}

func (c *outboundCall) handleDTMF(ev dtmf.Event) {
	_ = c.lkRoom.SendData(&livekit.SipDTMF{
		Code:  uint32(ev.Code),
		Digit: string([]byte{ev.Digit}),
	}, lksdk.WithDataPublishReliable(true))
}

func (c *outboundCall) transferCall(ctx context.Context, transferTo string, dialtone bool) (retErr error) {
	var err error

	if dialtone && c.started.IsBroken() && !c.stopped.IsBroken() {
		const ringVolume = math.MaxInt16 / 2
		rctx, rcancel := context.WithCancel(ctx)
		defer rcancel()

		// mute the room audio to the SIP participant
		w := c.lkRoom.SwapOutput(nil)

		defer func() {
			if retErr != nil && !c.stopped.IsBroken() {
				c.lkRoom.SwapOutput(w)
			} else {
				w.Close()
			}
		}()

		go func() {
			aw := c.media.GetAudioWriter()

			tones.Play(rctx, aw, ringVolume, tones.ETSIRinging)
			aw.Close()
		}()
	}

	err = c.cc.transferCall(ctx, transferTo)
	if err != nil {
		c.log.Infow("outound call failed to transfer", "error", err, "transferTo", transferTo)
		return err
	}

	c.log.Infow("outbound call tranferred", "transferTo", transferTo)

	// Give time for the peer to hang up first, but hang up ourselves if this doesn't happen within 1 second
	time.AfterFunc(referByeTimeout, func() { c.CloseWithReason(CallHangup, "call transferred", livekit.DisconnectReason_CLIENT_INITIATED) })

	return nil
}

func (c *Client) newOutbound(id LocalTag, from, contact URI) *sipOutbound {
	from = from.Normalize()
	fromHeader := &sip.FromHeader{
		DisplayName: from.User,
		Address:     *from.GetURI(),
		Params:      sip.NewParams(),
	}
	contactHeader := &sip.ContactHeader{
		Address: *contact.GetContactURI(),
	}
	fromHeader.Params.Add("tag", string(id))
	return &sipOutbound{
		c:         c,
		id:        id,
		from:      fromHeader,
		contact:   contactHeader,
		referDone: make(chan error), // Do not buffer the channel to avoid reading a result for an old request
	}
}

type sipOutbound struct {
	c       *Client
	id      LocalTag
	from    *sip.FromHeader
	contact *sip.ContactHeader

	mu              sync.RWMutex
	tag             RemoteTag
	invite          *sip.Request
	inviteOk        *sip.Response
	to              *sip.ToHeader
	nextRequestCSeq uint32

	referCseq uint32
	referDone chan error
}

func (c *sipOutbound) From() sip.Uri {
	return c.from.Address
}

func (c *sipOutbound) To() sip.Uri {
	c.mu.RLock()
	defer c.mu.RUnlock()
	if c.to == nil {
		return sip.Uri{}
	}
	return c.to.Address
}

func (c *sipOutbound) ID() LocalTag {
	return c.id
}

func (c *sipOutbound) Tag() RemoteTag {
	c.mu.RLock()
	defer c.mu.RUnlock()
	return c.tag
}

func (c *sipOutbound) RemoteHeaders() Headers {
	c.mu.RLock()
	defer c.mu.RUnlock()
	if c.inviteOk == nil {
		return nil
	}
	return c.inviteOk.Headers()
}

func (c *sipOutbound) Invite(ctx context.Context, to URI, user, pass string, headers map[string]string, sdpOffer []byte) ([]byte, error) {
	ctx, span := tracer.Start(ctx, "sipOutbound.Invite")
	defer span.End()
	c.mu.Lock()
	defer c.mu.Unlock()
	toHeader := &sip.ToHeader{Address: *to.GetURI()}

	dest := to.GetDest()

	var (
		sipHeaders         Headers
		authHeader         = ""
		authHeaderRespName string
		req                *sip.Request
		resp               *sip.Response
		err                error
	)
	if keys := maps.Keys(headers); len(keys) != 0 {
		sort.Strings(keys)
		for _, key := range keys {
			sipHeaders = append(sipHeaders, sip.NewHeader(key, headers[key]))
		}
	}
authLoop:
	for {
		req, resp, err = c.attemptInvite(ctx, dest, toHeader, sdpOffer, authHeaderRespName, authHeader, sipHeaders)
		if err != nil {
			return nil, err
		}
		var authHeaderName string
		switch resp.StatusCode {
		case sip.StatusOK:
			break authLoop
		default:
			return nil, fmt.Errorf("unexpected status from INVITE response: %w", &ErrorStatus{StatusCode: int(resp.StatusCode)})
		case sip.StatusBadRequest,
			sip.StatusNotFound,
			sip.StatusTemporarilyUnavailable,
			sip.StatusBusyHere:
			err := &ErrorStatus{StatusCode: int(resp.StatusCode)}
			if body := resp.Body(); len(body) != 0 {
				err.Message = string(body)
			} else if s := resp.GetHeader("X-Twillio-Error"); s != nil {
				err.Message = s.Value()
			}
			return nil, fmt.Errorf("INVITE failed: %w", err)
		case sip.StatusUnauthorized:
			authHeaderName = "WWW-Authenticate"
			authHeaderRespName = "Authorization"
		case sip.StatusProxyAuthRequired:
			authHeaderName = "Proxy-Authenticate"
			authHeaderRespName = "Proxy-Authorization"
		}
		// auth required
		if user == "" || pass == "" {
			return nil, errors.New("server required auth, but no username or password was provided")
		}
		headerVal := resp.GetHeader(authHeaderName)
		if headerVal == nil {
			return nil, errors.New("no auth header in response")
		}
		challenge, err := digest.ParseChallenge(headerVal.Value())
		if err != nil {
			return nil, err
		}
		toHeader, ok := resp.To()
		if !ok {
			return nil, errors.New("no 'To' header on Response")
		}

		cred, err := digest.Digest(challenge, digest.Options{
			Method:   req.Method.String(),
			URI:      toHeader.Address.String(),
			Username: user,
			Password: pass,
		})
		if err != nil {
			return nil, err
		}
		authHeader = cred.String()
		// Try again with a computed digest
	}

	c.invite, c.inviteOk = req, resp
	var ok bool
	toHeader, ok = resp.To()
	if !ok {
		return nil, errors.New("no To header in INVITE response")
	}
	c.tag, ok = getTagFrom(toHeader.Params)
	if !ok {
		return nil, errors.New("no tag in To header in INVITE response")
	}
	h, _ := c.invite.CSeq()
	if h != nil {
		c.nextRequestCSeq = h.SeqNo + 1
	}

	if cont, ok := resp.Contact(); ok {
		req.Recipient = &cont.Address
		if req.Recipient.Port == 0 {
			req.Recipient.Port = 5060
		}
	}

	if recordRouteHeader, ok := resp.RecordRoute(); ok {
		req.AppendHeader(&sip.RouteHeader{Address: recordRouteHeader.Address})
	}

	return c.inviteOk.Body(), nil
}

func (c *sipOutbound) AckInvite(ctx context.Context) error {
	ctx, span := tracer.Start(ctx, "sipOutbound.AckInvite")
	defer span.End()
	c.mu.Lock()
	defer c.mu.Unlock()
	return c.c.sipCli.WriteRequest(sip.NewAckRequest(c.invite, c.inviteOk, nil))
}

func (c *sipOutbound) attemptInvite(ctx context.Context, dest string, to *sip.ToHeader, offer []byte, authHeaderName, authHeader string, headers Headers) (*sip.Request, *sip.Response, error) {
	ctx, span := tracer.Start(ctx, "sipOutbound.attemptInvite")
	defer span.End()
	req := sip.NewRequest(sip.INVITE, &to.Address)
	req.SetDestination(dest)
	req.SetBody(offer)
	req.AppendHeader(to)
	req.AppendHeader(c.from)
	req.AppendHeader(c.contact)

	req.AppendHeader(sip.NewHeader("Content-Type", "application/sdp"))
	req.AppendHeader(sip.NewHeader("Allow", "INVITE, ACK, CANCEL, BYE, NOTIFY, REFER, MESSAGE, OPTIONS, INFO, SUBSCRIBE"))

	if authHeader != "" {
		req.AppendHeader(sip.NewHeader(authHeaderName, authHeader))
	}
	for _, h := range headers {
		req.AppendHeader(h)
	}

	tx, err := c.c.sipCli.TransactionRequest(req)
	if err != nil {
		return nil, nil, err
	}
	defer tx.Terminate()

	resp, err := sipResponse(ctx, tx, c.c.closing.Watch())
	return req, resp, err
}

func (c *sipOutbound) WriteRequest(req *sip.Request) error {
	return c.c.sipCli.WriteRequest(req)
}

func (c *sipOutbound) Transaction(req *sip.Request) (sip.ClientTransaction, error) {
	return c.c.sipCli.TransactionRequest(req)
}

func (c *sipOutbound) setCSeq(req *sip.Request) {
	setCSeq(req, c.nextRequestCSeq)

	c.nextRequestCSeq++
}

func (c *sipOutbound) sendBye() {
	if c.invite == nil || c.inviteOk == nil {
		return // call wasn't established
	}
	ctx := context.Background()
	_, span := tracer.Start(ctx, "sipOutbound.sendBye")
	defer span.End()
	r := sip.NewByeRequest(c.invite, c.inviteOk, nil)
	r.AppendHeader(sip.NewHeader("User-Agent", "LiveKit"))
	if c.c.closing.IsBroken() {
		// do not wait for a response
		_ = c.WriteRequest(r)
		return
	}
	c.setCSeq(r)
	c.drop()
	sendAndACK(ctx, c, r)
}

func (c *sipOutbound) drop() {
	c.invite = nil
	c.inviteOk = nil
	c.nextRequestCSeq = 0
}

func (c *sipOutbound) Drop() {
	c.mu.Lock()
	defer c.mu.Unlock()
	c.drop()
}

func (c *sipOutbound) transferCall(ctx context.Context, transferTo string) error {
	c.mu.Lock()

	if c.invite == nil || c.inviteOk == nil {
		c.mu.Unlock()
		return psrpc.NewErrorf(psrpc.FailedPrecondition, "can't transfer non established call") // call wasn't established
	}

	if c.c.closing.IsBroken() {
		c.mu.Unlock()
		return psrpc.NewErrorf(psrpc.FailedPrecondition, "can't transfer hung up call")
	}

	req := NewReferRequest(c.invite, c.inviteOk, c.contact, transferTo)
	c.setCSeq(req)
	cseq, _ := req.CSeq()

	if cseq == nil {
		c.mu.Unlock()
		return psrpc.NewErrorf(psrpc.Internal, "missing CSeq header in REFER request")
	}
	c.referCseq = cseq.SeqNo
	c.mu.Unlock()

	_, err := sendRefer(ctx, c, req, c.c.closing.Watch())
	if err != nil {
		return err
	}

	select {
	case <-ctx.Done():
		return psrpc.NewErrorf(psrpc.Canceled, "refer canceled")
	case err := <-c.referDone:
		if err != nil {
			return err
		}
	}

	return nil
}

func (c *sipOutbound) handleNotify(req *sip.Request, tx sip.ServerTransaction) error {
	method, cseq, status, err := handleNotify(req)
	if err != nil {
		return err
	}

	switch method {
	case sip.REFER:
		c.mu.RLock()
		defer c.mu.RUnlock()

		if cseq != 0 && cseq != c.referCseq {
			// NOTIFY for a different REFER, skip
			return nil
		}

		switch {
		case status >= 100 && status < 200:
			// still trying
		case status == 200:
			// Success
			select {
			case c.referDone <- nil:
			case <-time.After(notifyAckTimeout):
			}
		default:
			// Failure
			select {
			// TODO be more specific in the reported error
			case c.referDone <- psrpc.NewErrorf(psrpc.Canceled, "call transfer failed"):
			case <-time.After(notifyAckTimeout):
			}
		}
	}
	return nil
}

func (c *sipOutbound) Close() {
	c.mu.Lock()
	defer c.mu.Unlock()
	if c.inviteOk != nil {
		c.sendBye()
	} else {
		c.drop()
	}
}<|MERGE_RESOLUTION|>--- conflicted
+++ resolved
@@ -76,48 +76,30 @@
 	sipConf  sipOutboundConfig
 }
 
-<<<<<<< HEAD
 func (c *Client) newCall(ctx context.Context, conf *config.Config, log logger.Logger, id LocalTag, room RoomConfig, sipConf sipOutboundConfig, callInfo *livekit.SIPCallInfo) (*outboundCall, error) {
-	if sipConf.host == "" {
-		sipConf.host = c.signalingIp.String()
-	}
-=======
-func (c *Client) newCall(ctx context.Context, conf *config.Config, log logger.Logger, id LocalTag, room RoomConfig, sipConf sipOutboundConfig) (*outboundCall, error) {
->>>>>>> 18910f1c
 	if sipConf.maxCallDuration <= 0 || sipConf.maxCallDuration > maxCallDuration {
 		sipConf.maxCallDuration = maxCallDuration
 	}
 	if sipConf.ringingTimeout <= 0 {
 		sipConf.ringingTimeout = defaultRingingTimeout
 	}
-<<<<<<< HEAD
-
-=======
+
 	tr := TransportFrom(sipConf.transport)
 	contact := c.ContactURI(tr)
 	if sipConf.host == "" {
 		sipConf.host = contact.GetHost()
 	}
->>>>>>> 18910f1c
 	call := &outboundCall{
 		c:   c,
 		log: log,
 		cc: c.newOutbound(id, URI{
-<<<<<<< HEAD
-			User: sipConf.from,
-			Host: sipConf.host,
-			Addr: netip.AddrPortFrom(c.signalingIp, uint16(conf.SIPPort)),
-		}),
-		sipConf:  sipConf,
-		callInfo: callInfo,
-=======
 			User:      sipConf.from,
 			Host:      sipConf.host,
 			Addr:      contact.Addr,
 			Transport: tr,
 		}, contact),
-		sipConf: sipConf,
->>>>>>> 18910f1c
+		sipConf:  sipConf,
+		callInfo: callInfo,
 	}
 
 	call.mon = c.mon.NewCall(stats.Outbound, sipConf.host, sipConf.address)
@@ -404,18 +386,10 @@
 	joinDur := c.mon.JoinDur()
 
 	c.mon.InviteReq()
-<<<<<<< HEAD
-
-	toUri := CreateURIFromUserAndAddress(c.sipConf.to, c.sipConf.address)
-
-	sdpResp, err := c.cc.Invite(ctx, c.sipConf.transport, toUri, c.sipConf.user, c.sipConf.pass, c.sipConf.headers, sdpOffer)
-=======
-	sdpResp, err := c.cc.Invite(ctx, URI{
-		User:      c.sipConf.to,
-		Host:      c.sipConf.address,
-		Transport: TransportFrom(c.sipConf.transport),
-	}, c.sipConf.user, c.sipConf.pass, c.sipConf.headers, sdpOffer)
->>>>>>> 18910f1c
+
+	toUri := CreateURIFromUserAndAddress(c.sipConf.to, c.sipConf.address, TransportFrom(c.sipConf.transport))
+
+	sdpResp, err := c.cc.Invite(ctx, toUri, c.sipConf.user, c.sipConf.pass, c.sipConf.headers, sdpOffer)
 	if err != nil {
 		// TODO: should we retry? maybe new offer will work
 		var e *ErrorStatus
