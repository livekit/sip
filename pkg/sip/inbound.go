// Copyright 2023 LiveKit, Inc.
//
// Licensed under the Apache License, Version 2.0 (the "License");
// you may not use this file except in compliance with the License.
// You may obtain a copy of the License at
//
// 	http://www.apache.org/licenses/LICENSE-2.0
//
// Unless required by applicable law or agreed to in writing, software
// distributed under the License is distributed on an "AS IS" BASIS,
// WITHOUT WARRANTIES OR CONDITIONS OF ANY KIND, either express or implied.
// See the License for the specific language governing permissions and
// limitations under the License.

package sip

import (
	"context"
	"errors"
	"fmt"
	"math"
	"net/netip"
	"slices"
	"sync"
	"sync/atomic"
	"time"

	"github.com/frostbyte73/core"
	"github.com/icholy/digest"
	"github.com/livekit/sipgo/sip"

	"github.com/livekit/protocol/livekit"
	"github.com/livekit/protocol/logger"
	"github.com/livekit/protocol/rpc"
	lksip "github.com/livekit/protocol/sip"
	"github.com/livekit/protocol/tracer"
	"github.com/livekit/psrpc"
	lksdk "github.com/livekit/server-sdk-go/v2"

	"github.com/livekit/sip/pkg/config"
	"github.com/livekit/sip/pkg/media"
	"github.com/livekit/sip/pkg/media/dtmf"
	"github.com/livekit/sip/pkg/media/rtp"
	"github.com/livekit/sip/pkg/media/tones"
	"github.com/livekit/sip/pkg/stats"
	"github.com/livekit/sip/res"
)

const (
	// audioBridgeMaxDelay delays sending audio for certain time, unless RTP packet is received.
	// This is done because of audio cutoff at the beginning of calls observed in the wild.
	audioBridgeMaxDelay = 1 * time.Second
)

func (s *Server) handleInviteAuth(log logger.Logger, req *sip.Request, tx sip.ServerTransaction, from, username, password string) (ok bool) {
	if username == "" || password == "" {
		return true
	}
	if s.conf.HideInboundPort {
		// We will send password request anyway, so might as well signal that the progress is made.
		_ = tx.Respond(sip.NewResponseFromRequest(req, 100, "Processing", nil))
	}

	var inviteState *inProgressInvite
	for i := range s.inProgressInvites {
		if s.inProgressInvites[i].from == from {
			inviteState = s.inProgressInvites[i]
		}
	}

	if inviteState == nil {
		if len(s.inProgressInvites) >= digestLimit {
			s.inProgressInvites = s.inProgressInvites[1:]
		}

		inviteState = &inProgressInvite{from: from}
		s.inProgressInvites = append(s.inProgressInvites, inviteState)
	}

	h := req.GetHeader("Proxy-Authorization")
	if h == nil {
		log.Infow("Requesting inbound auth")
		inviteState.challenge = digest.Challenge{
			Realm:     UserAgent,
			Nonce:     fmt.Sprintf("%d", time.Now().UnixMicro()),
			Algorithm: "MD5",
		}

		res := sip.NewResponseFromRequest(req, 407, "Unauthorized", nil)
		res.AppendHeader(sip.NewHeader("Proxy-Authenticate", inviteState.challenge.String()))
		_ = tx.Respond(res)
		return false
	}

	cred, err := digest.ParseCredentials(h.Value())
	if err != nil {
		_ = tx.Respond(sip.NewResponseFromRequest(req, 401, "Bad credentials", nil))
		return false
	}

	digCred, err := digest.Digest(&inviteState.challenge, digest.Options{
		Method:   req.Method.String(),
		URI:      cred.URI,
		Username: cred.Username,
		Password: password,
	})

	if err != nil {
		_ = tx.Respond(sip.NewResponseFromRequest(req, 401, "Bad credentials", nil))
		return false
	}

	if cred.Response != digCred.Response {
		_ = tx.Respond(sip.NewResponseFromRequest(req, 401, "Unauthorized", nil))
		return false
	}

	return true
}

func (s *Server) onInvite(req *sip.Request, tx sip.ServerTransaction) {
	ctx := context.Background()
	s.mon.InviteReqRaw(stats.Inbound)
	src, err := netip.ParseAddrPort(req.Source())
	if err != nil {
		tx.Terminate()
		s.log.Errorw("cannot parse source IP", err, "fromIP", src)
		return
	}
	callID := lksip.NewCallID()
	log := s.log.WithValues(
		"callID", callID,
		"fromIP", src.Addr(),
		"toIP", req.Destination(),
	)

	tr := transportFromReq(req)
	cc := s.newInbound(LocalTag(callID), s.ContactURI(tr), req, tx)
	log = LoggerWithParams(log, cc)
	log = LoggerWithHeaders(log, cc)
	log.Infow("processing invite")

	if err := cc.ValidateInvite(); err != nil {
		if s.conf.HideInboundPort {
			cc.Drop()
		} else {
			cc.RespondAndDrop(sip.StatusBadRequest, "Bad request")
		}
		return
	}
	ctx, span := tracer.Start(ctx, "Server.onInvite")
	defer span.End()

	from, to := cc.From(), cc.To()

	cmon := s.mon.NewCall(stats.Inbound, from.Host, cc.To().Host)
	cmon.InviteReq()
	defer cmon.SessionDur()()
	joinDur := cmon.JoinDur()

	if !s.conf.HideInboundPort {
		cc.Processing()
	}

	r, err := s.handler.GetAuthCredentials(ctx, callID, from.User, to.User, to.Host, src.Addr())
	if err != nil {
		cmon.InviteErrorShort("auth-error")
		log.Warnw("Rejecting inbound, auth check failed", err)
		cc.RespondAndDrop(sip.StatusServiceUnavailable, "Try again later")
		return
	}
	if r.ProjectID != "" {
		log = log.WithValues("projectID", r.ProjectID)
	}
	if r.TrunkID != "" {
		log = log.WithValues("sipTrunk", r.TrunkID)
	}
	switch r.Result {
	case AuthDrop:
		cmon.InviteErrorShort("flood")
		log.Debugw("Dropping inbound flood")
		cc.Drop()
		return
	case AuthNotFound:
		cmon.InviteErrorShort("no-rule")
		log.Warnw("Rejecting inbound, doesn't match any Trunks", nil)
		cc.RespondAndDrop(sip.StatusNotFound, "Does not match any SIP Trunks")
		return
	case AuthPassword:
		if s.conf.HideInboundPort {
			// We will send password request anyway, so might as well signal that the progress is made.
			cc.Processing()
		}
		if !s.handleInviteAuth(log, req, tx, from.User, r.Username, r.Password) {
			cmon.InviteErrorShort("unauthorized")
			// handleInviteAuth will generate the SIP Response as needed
			return
		}
		fallthrough
	case AuthAccept:
		// ok
	}

	call := s.newInboundCall(log, cmon, cc, src, nil)
	call.joinDur = joinDur
	call.handleInvite(call.ctx, req, r.TrunkID, s.conf)
}

func (s *Server) onBye(req *sip.Request, tx sip.ServerTransaction) {
	tag, err := getFromTag(req)
	if err != nil {
		_ = tx.Respond(sip.NewResponseFromRequest(req, 400, "", nil))
		return
	}

	s.cmu.RLock()
	c := s.activeCalls[tag]
	s.cmu.RUnlock()
	if c != nil {
		c.log.Infow("BYE")
		c.cc.AcceptBye(req, tx)
		_ = c.Close()
		return
	}
	ok := false
	if s.sipUnhandled != nil {
		ok = s.sipUnhandled(req, tx)
	}
	if !ok {
		s.log.Infow("BYE for non-existent call", "sipTag", tag)
		_ = tx.Respond(sip.NewResponseFromRequest(req, sip.StatusCallTransactionDoesNotExists, "Call does not exist", nil))
	}
}

func (s *Server) onNotify(req *sip.Request, tx sip.ServerTransaction) {
	tag, err := getFromTag(req)
	if err != nil {
		_ = tx.Respond(sip.NewResponseFromRequest(req, 400, "", nil))
		return
	}

	s.cmu.RLock()
	c := s.activeCalls[tag]
	s.cmu.RUnlock()
	if c != nil {
		c.log.Infow("NOTIFY")
		err := c.cc.handleNotify(req, tx)

		code, msg := sipCodeAndMessageFromError(err)

		tx.Respond(sip.NewResponseFromRequest(req, code, msg, nil))

		return
	}
	ok := false
	if s.sipUnhandled != nil {
		ok = s.sipUnhandled(req, tx)
	}
	if !ok {
		s.log.Infow("NOTIFY for non-existent call")
		_ = tx.Respond(sip.NewResponseFromRequest(req, sip.StatusCallTransactionDoesNotExists, "Call does not exist", nil))
	}
}

type inboundCall struct {
	s           *Server
	log         logger.Logger
	cc          *sipInbound
	mon         *stats.CallMonitor
	extraAttrs  map[string]string
	ctx         context.Context
	cancel      func()
	src         netip.AddrPort
	media       *MediaPort
	dtmf        chan dtmf.Event // buffered
	lkRoom      *Room           // LiveKit room; only active after correct pin is entered
	callDur     func() time.Duration
	joinDur     func() time.Duration
	forwardDTMF atomic.Bool
	done        atomic.Bool
	started     core.Fuse
}

func (s *Server) newInboundCall(
	log logger.Logger,
	mon *stats.CallMonitor,
	cc *sipInbound,
	src netip.AddrPort,
	extra map[string]string,
) *inboundCall {

	extra = HeadersToAttrs(extra, nil, cc)
	c := &inboundCall{
		s:          s,
		log:        log,
		mon:        mon,
		cc:         cc,
		src:        src,
		extraAttrs: extra,
		dtmf:       make(chan dtmf.Event, 10),
		lkRoom:     NewRoom(log), // we need it created earlier so that the audio mixer is available for pin prompts
	}
	c.ctx, c.cancel = context.WithCancel(context.Background())
	s.cmu.Lock()
	s.activeCalls[cc.Tag()] = c
	s.byLocal[cc.ID()] = c
	s.cmu.Unlock()
	return c
}

func (c *inboundCall) handleInvite(ctx context.Context, req *sip.Request, trunkID string, conf *config.Config) {
	c.mon.InviteAccept()
	c.mon.CallStart()
	defer c.mon.CallEnd()
	defer c.close(true, callDropped, "other")

	c.cc.StartRinging()
	// Send initial request. In the best case scenario, we will immediately get a room name to join.
	// Otherwise, we could even learn that this number is not allowed and reject the call, or ask for pin if required.
	disp := c.s.handler.DispatchCall(ctx, &CallInfo{
		TrunkID:    trunkID,
		ID:         string(c.cc.ID()),
		FromUser:   c.cc.From().User,
		ToUser:     c.cc.To().User,
		ToHost:     c.cc.To().Host,
		SrcAddress: c.src.Addr(),
		Pin:        "",
		NoPin:      false,
	})
	if disp.ProjectID != "" {
		c.log = c.log.WithValues("projectID", disp.ProjectID)
	}
	if disp.TrunkID != "" {
		c.log = c.log.WithValues("sipTrunk", disp.TrunkID)
	}
	if disp.DispatchRuleID != "" {
		c.log = c.log.WithValues("sipRule", disp.DispatchRuleID)
	}
	var pinPrompt bool
	switch disp.Result {
	default:
		c.log.Errorw("Rejecting inbound call", fmt.Errorf("unexpected dispatch result: %v", disp.Result))
		c.cc.RespondAndDrop(sip.StatusNotImplemented, "")
		c.close(true, callDropped, "unexpected-result")
		return
	case DispatchNoRuleDrop:
		c.log.Debugw("Rejecting inbound flood")
		c.cc.Drop()
		c.close(false, callFlood, "flood")
		return
	case DispatchNoRuleReject:
		c.log.Infow("Rejecting inbound call, doesn't match any Dispatch Rules")
		c.cc.RespondAndDrop(sip.StatusNotFound, "Does not match Trunks or Dispatch Rules")
		c.close(false, callDropped, "no-dispatch")
		return
	case DispatchAccept:
		pinPrompt = false
	case DispatchRequestPin:
		pinPrompt = true
	}

	// We need to start media first, otherwise we won't be able to send audio prompts to the caller, or receive DTMF.
	answerData, err := c.runMediaConn(req.Body(), conf, disp.EnabledFeatures)
	if err != nil {
		c.log.Errorw("Cannot start media", err)
		c.cc.RespondAndDrop(sip.StatusInternalServerError, "")
		c.close(true, callDropped, "media-failed")
		return
	}
	acceptCall := func() bool {
		c.log.Infow("Accepting the call", "headers", disp.Headers)
		if err = c.cc.Accept(ctx, answerData, disp.Headers); err != nil {
			c.log.Errorw("Cannot respond to INVITE", err)
			return false
		}
		c.media.EnableTimeout(true)
		if !c.waitMedia(ctx) {
			return false
		}
		return true
	}

	if pinPrompt {
		// Accept the call first on the SIP side, so that we can send audio prompts.
		if !acceptCall() {
			return // already sent a response
		}
		var ok bool
		disp, ok = c.pinPrompt(ctx, trunkID)
		if !ok {
			return // already sent a response
		}
	}
	if len(disp.HeadersToAttributes) != 0 {
		p := &disp.Room.Participant
		if p.Attributes == nil {
			p.Attributes = make(map[string]string)
		}
		headers := c.cc.RemoteHeaders()
		for hdr, attr := range disp.HeadersToAttributes {
			if h := headers.GetHeader(hdr); h != nil {
				p.Attributes[attr] = h.Value()
			}
		}
	}
	if disp.MaxCallDuration <= 0 || disp.MaxCallDuration > maxCallDuration {
		disp.MaxCallDuration = maxCallDuration
	}
	if disp.RingingTimeout <= 0 {
		disp.RingingTimeout = defaultRingingTimeout
	}
	ctx, cancel := context.WithTimeout(ctx, disp.MaxCallDuration)
	defer cancel()
	if !c.joinRoom(ctx, disp.Room) {
		return // already sent a response
	}
	// Publish our own track.
	if err := c.publishTrack(); err != nil {
		c.log.Errorw("Cannot publish track", err)
		c.close(true, callDropped, "publish-failed")
		return
	}
	c.lkRoom.Subscribe()
	if !pinPrompt {
		c.log.Infow("Waiting for track subscription(s)")
		// For dispatches without pin, we first wait for LK participant to become available,
		// and also for at least one track subscription. In the meantime we keep ringing.
		if !c.waitSubscribe(ctx, disp.RingingTimeout) {
			return // already sent a response
		}
		if !acceptCall() {
			return // already sent a response
		}
	}

	c.started.Break()

	// Wait for the caller to terminate the call.
	select {
	case <-ctx.Done():
		c.closeWithHangup()
	case <-c.lkRoom.Closed():
		c.close(false, callDropped, "removed")
	case <-c.media.Timeout():
		c.closeWithTimeout()
	}
}

func (c *inboundCall) runMediaConn(offerData []byte, conf *config.Config, features []rpc.SIPFeature) (answerData []byte, _ error) {
	c.mon.SDPSize(len(offerData), true)
	c.log.Debugw("SDP offer", "sdp", string(offerData))

	mp, err := NewMediaPort(c.log, c.mon, &MediaConfig{
		IP:                  c.s.sconf.SignalingIP,
		Ports:               conf.RTPPort,
		MediaTimeoutInitial: c.s.conf.MediaTimeoutInitial,
		MediaTimeout:        c.s.conf.MediaTimeout,
	}, RoomSampleRate)
	if err != nil {
		return nil, err
	}
	c.media = mp
	c.media.EnableTimeout(false) // enabled once we accept the call
	c.media.SetDTMFAudio(conf.AudioDTMF)

	answerData, mconf, err := mp.SetOffer(offerData)
	if err != nil {
		return nil, err
	}
	c.mon.SDPSize(len(answerData), false)
	c.log.Debugw("SDP answer", "sdp", string(answerData))

	mconf.Processor = c.s.handler.GetMediaProcessor(features)
	if err = c.media.SetConfig(mconf); err != nil {
		return nil, err
	}
	if mconf.DTMFType != 0 {
		c.media.HandleDTMF(c.handleDTMF)
	}

	// Must be set earlier to send the pin prompts.
	if w := c.lkRoom.SwapOutput(c.media.GetAudioWriter()); w != nil {
		_ = w.Close()
	}
	if mconf.DTMFType != 0 {
		c.lkRoom.SetDTMFOutput(c.media)
	}
	return answerData, nil
}

func (c *inboundCall) waitMedia(ctx context.Context) bool {
	// Wait for either a first RTP packet or a predefined delay.
	//
	// If the delay kicks in earlier than the caller is ready, they might miss some audio packets.
	//
	// On the other hand, if we always wait for RTP, it might be harder to diagnose firewall/routing issues.
	// In that case both sides will hear nothing, instead of only one side having issues.
	//
	// Thus, we wait at most a fixed amount of time before bridging audio.

	delay := time.NewTimer(audioBridgeMaxDelay)
	defer delay.Stop()
	select {
	case <-c.cc.Cancelled():
		c.closeWithCancelled()
		return false
	case <-ctx.Done():
		c.closeWithHangup()
		return false
	case <-c.lkRoom.Closed():
		c.closeWithHangup()
		return false
	case <-c.media.Timeout():
		c.closeWithTimeout()
		return false
	case <-c.media.Received():
	case <-delay.C:
	}
	return true
}

func (c *inboundCall) waitSubscribe(ctx context.Context, timeout time.Duration) bool {
	ctx, span := tracer.Start(ctx, "inboundCall.waitSubscribe")
	defer span.End()
	timer := time.NewTimer(timeout)
	defer timer.Stop()
	select {
	case <-c.cc.Cancelled():
		c.closeWithCancelled()
		return false
	case <-ctx.Done():
		c.closeWithHangup()
		return false
	case <-c.lkRoom.Closed():
		c.closeWithHangup()
		return false
	case <-c.media.Timeout():
		c.closeWithTimeout()
		return false
	case <-timer.C:
		c.close(false, callDropped, "cannot-subscribe")
		return false
	case <-c.lkRoom.Subscribed():
		return true
	}
}

func (c *inboundCall) pinPrompt(ctx context.Context, trunkID string) (disp CallDispatch, _ bool) {
	ctx, span := tracer.Start(ctx, "inboundCall.pinPrompt")
	defer span.End()
	c.log.Infow("Requesting Pin for SIP call")
	const pinLimit = 16
	c.playAudio(ctx, c.s.res.enterPin)
	pin := ""
	noPin := false
	for {
		select {
		case <-c.cc.Cancelled():
			c.closeWithCancelled()
			return disp, false
		case <-ctx.Done():
			c.closeWithHangup()
			return disp, false
		case <-c.media.Timeout():
			c.closeWithTimeout()
			return disp, false
		case b, ok := <-c.dtmf:
			if !ok {
				c.Close()
				return disp, false
			}
			if b.Digit == 0 {
				continue // unrecognized
			}
			if b.Digit == '#' {
				// End of the pin
				noPin = pin == ""

				c.log.Infow("Checking Pin for SIP call", "pin", pin, "noPin", noPin)
				disp = c.s.handler.DispatchCall(ctx, &CallInfo{
					TrunkID:    trunkID,
					ID:         string(c.cc.ID()),
					FromUser:   c.cc.From().User,
					ToUser:     c.cc.To().User,
					ToHost:     c.cc.To().Host,
					SrcAddress: c.src.Addr(),
					Pin:        pin,
					NoPin:      noPin,
				})
				if disp.ProjectID != "" {
					c.log = c.log.WithValues("projectID", disp.ProjectID)
				}
				if disp.TrunkID != "" {
					c.log = c.log.WithValues("sipTrunk", disp.TrunkID)
				}
				if disp.DispatchRuleID != "" {
					c.log = c.log.WithValues("sipRule", disp.DispatchRuleID)
				}
				if disp.Result != DispatchAccept || disp.Room.RoomName == "" {
					c.log.Infow("Rejecting call", "pin", pin, "noPin", noPin)
					c.playAudio(ctx, c.s.res.wrongPin)
					c.close(false, callDropped, "wrong-pin")
					return disp, false
				}
				c.playAudio(ctx, c.s.res.roomJoin)
				return disp, true
			}
			// Gather pin numbers
			pin += string(b.Digit)
			if len(pin) > pinLimit {
				c.playAudio(ctx, c.s.res.wrongPin)
				c.close(false, callDropped, "wrong-pin")
				return disp, false
			}
		}
	}
}

// close should only be called from handleInvite.
func (c *inboundCall) close(error bool, status CallStatus, reason string) {
	if !c.done.CompareAndSwap(false, true) {
		return
	}
	c.setStatus(status)
	c.mon.CallTerminate(reason)
	if error {
		c.log.Warnw("Closing inbound call with error", nil, "reason", reason)
	} else {
		c.log.Infow("Closing inbound call", "reason", reason)
	}
	if status != callFlood {
		defer c.log.Infow("Inbound call closed", "reason", reason)
	}

	c.closeMedia()
	c.cc.Close()
	if c.callDur != nil {
		c.callDur()
	}
	c.s.cmu.Lock()
	delete(c.s.activeCalls, c.cc.Tag())
	delete(c.s.byLocal, c.cc.ID())
	c.s.cmu.Unlock()

	c.s.DeregisterTransferSIPParticipant(c.cc.ID())

	c.cancel()
}

func (c *inboundCall) closeWithTimeout() {
	c.close(true, callDropped, "media-timeout")
}

func (c *inboundCall) closeWithCancelled() {
	c.close(false, CallHangup, "cancelled")
}

func (c *inboundCall) closeWithHangup() {
	c.close(false, CallHangup, "hangup")
}

func (c *inboundCall) Close() error {
	c.cancel()
	return nil
}

func (c *inboundCall) closeMedia() {
	c.lkRoom.Close()
	if c.media != nil {
		c.media.Close()
	}
}

func (c *inboundCall) setStatus(v CallStatus) {
	attr := v.Attribute()
	if attr == "" {
		return
	}
	if c.lkRoom == nil {
		return
	}
	r := c.lkRoom.Room()
	if r == nil || r.LocalParticipant == nil {
		return
	}

	r.LocalParticipant.SetAttributes(map[string]string{
		livekit.AttrSIPCallStatus: attr,
	})
}

func (c *inboundCall) createLiveKitParticipant(ctx context.Context, rconf RoomConfig) error {
	ctx, span := tracer.Start(ctx, "inboundCall.createLiveKitParticipant")
	defer span.End()
	partConf := &rconf.Participant
	if partConf.Attributes == nil {
		partConf.Attributes = make(map[string]string)
	}
	for k, v := range c.extraAttrs {
		partConf.Attributes[k] = v
	}
	partConf.Attributes[livekit.AttrSIPCallStatus] = CallActive.Attribute()
	c.forwardDTMF.Store(true)
	select {
	case <-ctx.Done():
		return ctx.Err()
	default:
	}

	err := c.s.RegisterTransferSIPParticipant(LocalTag(c.cc.ID()), c)
	if err != nil {
		return err
	}

	err = c.lkRoom.Connect(c.s.conf, rconf)
	if err != nil {
		return err
	}
	return nil
}

func (c *inboundCall) publishTrack() error {
	local, err := c.lkRoom.NewParticipantTrack(RoomSampleRate)
	if err != nil {
		_ = c.lkRoom.Close()
		return err
	}
	c.media.WriteAudioTo(local)
	return nil
}

func (c *inboundCall) joinRoom(ctx context.Context, rconf RoomConfig) bool {
	if c.joinDur != nil {
		c.joinDur()
	}
	c.callDur = c.mon.CallDur()
	c.log = c.log.WithValues(
		"room", rconf.RoomName,
		"participant", rconf.Participant.Identity,
		"participantName", rconf.Participant.Name,
	)
	c.log.Infow("Joining room")
	if err := c.createLiveKitParticipant(ctx, rconf); err != nil {
		c.log.Errorw("Cannot create LiveKit participant", err)
		c.close(true, callDropped, "participant-failed")
		return false
	}
	return true
}

func (c *inboundCall) playAudio(ctx context.Context, frames []media.PCM16Sample) {
	t := c.lkRoom.NewTrack()
	defer t.Close()

	sampleRate := res.SampleRate
	if t.SampleRate() != sampleRate {
		frames = slices.Clone(frames)
		for i := range frames {
			frames[i] = media.Resample(nil, t.SampleRate(), frames[i], sampleRate)
		}
	}
	_ = media.PlayAudio[media.PCM16Sample](ctx, t, rtp.DefFrameDur, frames)
}

func (c *inboundCall) handleDTMF(tone dtmf.Event) {
	if c.forwardDTMF.Load() {
		_ = c.lkRoom.SendData(&livekit.SipDTMF{
			Code:  uint32(tone.Code),
			Digit: string([]byte{tone.Digit}),
		}, lksdk.WithDataPublishReliable(true))
		return
	}
	// We should have enough buffer here.
	select {
	case c.dtmf <- tone:
	default:
	}
}

func (c *inboundCall) transferCall(ctx context.Context, transferTo string, dialtone bool) (retErr error) {
	var err error

	if dialtone && c.started.IsBroken() && !c.done.Load() {
		const ringVolume = math.MaxInt16 / 2
		rctx, rcancel := context.WithCancel(ctx)
		defer rcancel()

		// mute the room audio to the SIP participant
		w := c.lkRoom.SwapOutput(nil)

		defer func() {
			if retErr != nil && !c.done.Load() {
				c.lkRoom.SwapOutput(w)
			} else {
				w.Close()
			}
		}()

		go func() {
			aw := c.media.GetAudioWriter()

			tones.Play(rctx, aw, ringVolume, tones.ETSIRinging)
			aw.Close()
		}()
	}

	err = c.cc.TransferCall(ctx, transferTo)
	if err != nil {
		c.log.Infow("inbound call failed to transfer", "error", err, "transferTo", transferTo)
		return err
	}

	c.log.Infow("inbound call tranferred", "transferTo", transferTo)

	// Give time for the peer to hang up first, but hang up ourselves if this doesn't happen within 1 second
	time.AfterFunc(referByeTimeout, func() { c.Close() })

	return nil

}

func (s *Server) newInbound(id LocalTag, contact URI, invite *sip.Request, inviteTx sip.ServerTransaction) *sipInbound {
	c := &sipInbound{
		s:        s,
		id:       id,
		invite:   invite,
		inviteTx: inviteTx,
		contact: &sip.ContactHeader{
			Address: *contact.GetContactURI(),
		},
		cancelled: make(chan struct{}),
		referDone: make(chan error), // Do not buffer the channel to avoid reading a result for an old request
	}
	c.from = invite.From()
	if c.from != nil {
		c.tag, _ = getTagFrom(c.from.Params)
	}
	c.to = invite.To()
	if h := invite.CSeq(); h != nil {
		c.nextRequestCSeq = h.SeqNo + 1
	}
	if callID := invite.CallID(); callID != nil {
		c.callID = callID.Value()
	}
	return c
}

type sipInbound struct {
	s         *Server
	id        LocalTag
	tag       RemoteTag
	callID    string
	invite    *sip.Request
	inviteTx  sip.ServerTransaction
	contact   *sip.ContactHeader
	cancelled chan struct{}
	from      *sip.FromHeader
	to        *sip.ToHeader
	referDone chan error

	mu              sync.RWMutex
	inviteOk        *sip.Response
	nextRequestCSeq uint32
	referCseq       uint32
	ringing         chan struct{}
}

func (c *sipInbound) ValidateInvite() error {
	if c.from == nil {
		return errors.New("no From header")
	}
	if c.to == nil {
		return errors.New("no To header")
	}
	if c.tag == "" {
		return errors.New("no tag in From")
	}
	return nil
}

func (c *sipInbound) Drop() {
	c.mu.Lock()
	defer c.mu.Unlock()
	c.drop()
}

func (c *sipInbound) drop() {
	c.stopRinging()
	if c.inviteTx != nil {
		c.inviteTx.Terminate()
	}
	c.inviteTx = nil
	c.invite = nil
	c.inviteOk = nil
	c.nextRequestCSeq = 0
}

func (c *sipInbound) respond(status sip.StatusCode, reason string) {
	if c.inviteTx == nil {
		return
	}

	resp := sip.NewResponseFromRequest(c.invite, status, reason, nil)
	resp.AppendHeader(sip.NewHeader("Allow", "INVITE, ACK, CANCEL, BYE, NOTIFY, REFER, MESSAGE, OPTIONS, INFO, SUBSCRIBE"))

	_ = c.inviteTx.Respond(resp)
}

func (c *sipInbound) RespondAndDrop(status sip.StatusCode, reason string) {
	c.mu.Lock()
	defer c.mu.Unlock()
	c.stopRinging()
	c.respond(status, reason)
	c.drop()
}

func (c *sipInbound) From() sip.Uri {
	if c.from == nil {
		return sip.Uri{}
	}
	return c.from.Address
}

func (c *sipInbound) To() sip.Uri {
	if c.to == nil {
		return sip.Uri{}
	}
	return c.to.Address
}

func (c *sipInbound) ID() LocalTag {
	return c.id
}

func (c *sipInbound) Tag() RemoteTag {
	return c.tag
}

func (c *sipInbound) CallID() string {
	return c.callID
}

func (c *sipInbound) RemoteHeaders() Headers {
	c.mu.RLock()
	defer c.mu.RUnlock()
	if c.invite == nil {
		return nil
	}
	return c.invite.Headers()
}

func (c *sipInbound) Processing() {
	c.mu.Lock()
	defer c.mu.Unlock()
	c.respond(sip.StatusTrying, "Processing")
}

func (c *sipInbound) sendRinging() {
	c.respond(sip.StatusRinging, "Ringing")
}

func (c *sipInbound) attachTag() {
	// Set the SIP tag for following requests from us to remote (e.g. BYE).
	c.to.Params["tag"] = string(c.id)
}

func (c *sipInbound) StartRinging() {
	c.mu.Lock()
	defer c.mu.Unlock()
	c.attachTag()
	c.sendRinging()
	stop := make(chan struct{})
	c.ringing = stop
	tx := c.inviteTx
	cancels := tx.Cancels()
	go func() {
		// TODO: check spec for the exact interval
		ticker := time.NewTicker(time.Second)
		defer ticker.Stop()
		for {
			select {
			case <-stop:
				return
			case r := <-cancels:
				close(c.cancelled)
				_ = tx.Respond(sip.NewResponseFromRequest(r, sip.StatusOK, "OK", nil))
				c.mu.Lock()
				c.drop()
				c.mu.Unlock()
				return
			case <-ticker.C:
			}
			c.mu.Lock()
			c.sendRinging()
			c.mu.Unlock()
		}
	}()
}

func (c *sipInbound) stopRinging() {
	if c.ringing != nil {
		close(c.ringing)
		c.ringing = nil
	}
}

func (c *sipInbound) Cancelled() <-chan struct{} {
	return c.cancelled
}

func (c *sipInbound) setDestFromVia(r *sip.Response) {
	// When behind LB, the source IP may be incorrect and/or the UDP "session" timeout may expire.
	// This is critical for sending new requests like BYE.
	//
	// Thus, instead of relying on LB, we will contact the source IP directly (should be the first Via).
	// BYE will also copy the same destination address from our response to INVITE.
	if h := c.invite.Via(); h != nil && h.Host != "" {
		port := 5060
		if h.Port != 0 {
			port = h.Port
		}
		r.SetDestination(fmt.Sprintf("%s:%d", h.Host, port))
	}
}

func (c *sipInbound) Accept(ctx context.Context, sdpData []byte, headers map[string]string) error {
	ctx, span := tracer.Start(ctx, "sipInbound.Accept")
	defer span.End()
	c.mu.Lock()
	defer c.mu.Unlock()
	if c.inviteTx == nil {
		return errors.New("call already rejected")
	}
	r := sip.NewResponseFromRequest(c.invite, 200, "OK", sdpData)

	// This will effectively redirect future SIP requests to this server instance (if host address is not LB).
	r.AppendHeader(c.contact)

	c.setDestFromVia(r)

	r.AppendHeader(&contentTypeHeaderSDP)
	for k, v := range headers {
		r.AppendHeader(sip.NewHeader(k, v))
	}
	c.stopRinging()
	if err := c.inviteTx.Respond(r); err != nil {
		return err
	}
	c.inviteOk = r
	c.inviteTx = nil // accepted
	return nil
}

func (c *sipInbound) AcceptBye(req *sip.Request, tx sip.ServerTransaction) {
	c.mu.Lock()
	defer c.mu.Unlock()
	_ = tx.Respond(sip.NewResponseFromRequest(req, 200, "OK", nil))
	c.drop() // mark as closed
}

func (c *sipInbound) swapSrcDst(req *sip.Request) {
	if contact := c.invite.Contact(); contact != nil {
		req.Recipient = contact.Address
	} else {
		req.Recipient = c.from.Address
	}
	req.SetSource(c.inviteOk.Source())
	req.SetDestination(c.inviteOk.Destination())
	req.RemoveHeader("From")
	req.AppendHeader((*sip.FromHeader)(c.to))
	req.RemoveHeader("To")
	req.AppendHeader((*sip.ToHeader)(c.from))
<<<<<<< HEAD
	// Remove all Via headers
	for req.RemoveHeader("Via") {
	}
	req.PrependHeader(c.generateViaHeader(req))
	if route, ok := req.RecordRoute(); ok {
=======
	if route := req.RecordRoute(); route != nil {
>>>>>>> 7d44e995
		req.RemoveHeader("Record-Route")
		req.AppendHeader(&sip.RouteHeader{Address: route.Address})
	}
}

func (c *sipInbound) generateViaHeader(req *sip.Request) *sip.ViaHeader {
	newvia := &sip.ViaHeader{
		ProtocolName:    "SIP",
		ProtocolVersion: "2.0",
		Transport:       req.Transport(),
		Host:            c.s.sconf.SignalingIP.String(), // This can be rewritten by transport layer
		Port:            c.s.conf.SIPPort,               // This can be rewritten by transport layer
		Params:          sip.NewParams(),
	}
	// NOTE: Consider lenght of branch configurable
	newvia.Params.Add("branch", sip.GenerateBranchN(16))

	return newvia
}

func (c *sipInbound) setCSeq(req *sip.Request) {
	setCSeq(req, c.nextRequestCSeq)

	c.nextRequestCSeq++
}

func (c *sipInbound) sendBye() {
	if c.inviteOk == nil {
		return // call wasn't established
	}
	if c.invite == nil {
		return // rejected or closed
	}
	ctx := context.Background()
	_, span := tracer.Start(ctx, "sipInbound.sendBye")
	defer span.End()
	// This function is for clients, so we need to swap src and dest
	r := sip.NewByeRequest(c.invite, c.inviteOk, nil)

	c.setCSeq(r)
	c.swapSrcDst(r)
	c.drop()
	sendAndACK(ctx, c, r)
}

func (c *sipInbound) sendRejected() {
	if c.inviteOk != nil {
		return // call already established
	}
	if c.inviteTx == nil {
		return // rejected or closed
	}
	_, span := tracer.Start(context.Background(), "sipInbound.sendRejected")
	defer span.End()

	r := sip.NewResponseFromRequest(c.invite, sip.StatusBusyHere, "Rejected", nil)
	c.setDestFromVia(r)
	_ = c.inviteTx.Respond(r)
	c.drop()
}

func (c *sipInbound) WriteRequest(req *sip.Request) error {
	return c.s.sipSrv.TransportLayer().WriteMsg(req)
}

func (c *sipInbound) Transaction(req *sip.Request) (sip.ClientTransaction, error) {
	return c.s.sipSrv.TransactionLayer().Request(req)
}

func (c *sipInbound) newReferReq(transferTo string) (*sip.Request, error) {
	c.mu.Lock()
	defer c.mu.Unlock()

	if c.invite == nil || c.inviteOk == nil {
		return nil, psrpc.NewErrorf(psrpc.FailedPrecondition, "can't transfer non established call") // call wasn't established
	}

	from := c.invite.From()
	if from == nil {
		return nil, psrpc.NewErrorf(psrpc.InvalidArgument, "no From URI in invite")
	}

	// This will effectively redirect future SIP requests to this server instance (if host address is not LB).
	req := NewReferRequest(c.invite, c.inviteOk, c.contact, transferTo)
	c.setCSeq(req)
	c.swapSrcDst(req)

	cseq := req.CSeq()
	if cseq == nil {
		return nil, psrpc.NewErrorf(psrpc.Internal, "missing CSeq header in REFER request")
	}
	c.referCseq = cseq.SeqNo
	return req, nil
}

func (c *sipInbound) TransferCall(ctx context.Context, transferTo string) error {
	req, err := c.newReferReq(transferTo)
	if err != nil {
		return err
	}

	_, err = sendRefer(ctx, c, req, c.s.closing.Watch())
	if err != nil {
		return err
	}

	select {
	case <-ctx.Done():
		return psrpc.NewErrorf(psrpc.Canceled, "refer canceled")
	case err := <-c.referDone:
		if err != nil {
			return err
		}
	}

	return nil
}

func (c *sipInbound) handleNotify(req *sip.Request, tx sip.ServerTransaction) error {
	method, cseq, status, err := handleNotify(req)
	if err != nil {
		return err
	}

	switch method {
	default:
		return nil
	case sip.REFER:
		c.mu.RLock()
		defer c.mu.RUnlock()

		if cseq != 0 && cseq != uint32(c.referCseq) {
			// NOTIFY for a different REFER, skip
			return nil
		}

		var result error
		switch {
		case status >= 100 && status < 200:
			// still trying
			return nil
		case status == 200:
			// Success
			result = nil
		default:
			// Failure
			// TODO be more specific in the reported error
			result = psrpc.NewErrorf(psrpc.Canceled, "call transfer failed")
		}
		select {
		case c.referDone <- result:
		case <-time.After(notifyAckTimeout):
		}
		return nil
	}
}

// Close the inbound call cleanly. Depending on the call state it either sends BYE or terminates INVITE with busy status.
func (c *sipInbound) Close() {
	c.mu.Lock()
	defer c.mu.Unlock()
	if c.inviteOk != nil {
		c.sendBye()
	} else if c.inviteTx != nil {
		c.sendRejected()
	} else {
		c.drop()
	}
}<|MERGE_RESOLUTION|>--- conflicted
+++ resolved
@@ -1070,15 +1070,11 @@
 	req.AppendHeader((*sip.FromHeader)(c.to))
 	req.RemoveHeader("To")
 	req.AppendHeader((*sip.ToHeader)(c.from))
-<<<<<<< HEAD
 	// Remove all Via headers
 	for req.RemoveHeader("Via") {
 	}
 	req.PrependHeader(c.generateViaHeader(req))
-	if route, ok := req.RecordRoute(); ok {
-=======
 	if route := req.RecordRoute(); route != nil {
->>>>>>> 7d44e995
 		req.RemoveHeader("Record-Route")
 		req.AppendHeader(&sip.RouteHeader{Address: route.Address})
 	}
