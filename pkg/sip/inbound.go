--- conflicted
+++ resolved
@@ -160,8 +160,8 @@
 
 	callInfo := &livekit.SIPCallInfo{
 		CallId:     string(cc.ID()),
-		FromUri:    CreateURIFromUserAndAddress(cc.From().User, src.String()).ToSIPUri(),
-		ToUri:      CreateURIFromUserAndAddress(cc.To().User, cc.To().Host).ToSIPUri(),
+		FromUri:    CreateURIFromUserAndAddress(cc.From().User, src.String(), tr).ToSIPUri(),
+		ToUri:      CreateURIFromUserAndAddress(cc.To().User, cc.To().Host, tr).ToSIPUri(),
 		CallStatus: livekit.SIPCallStatus_SCS_CALL_INCOMING,
 		CreatedAt:  time.Now().UnixNano(),
 	}
@@ -390,13 +390,8 @@
 	case DispatchNoRuleDrop:
 		c.log.Debugw("Rejecting inbound flood")
 		c.cc.Drop()
-<<<<<<< HEAD
-		c.close(false, callDropped, "flood")
+		c.close(false, callFlood, "flood")
 		return psrpc.NewErrorf(psrpc.PermissionDenied, "call was not authorized by trunk configuration")
-=======
-		c.close(false, callFlood, "flood")
-		return
->>>>>>> 18910f1c
 	case DispatchNoRuleReject:
 		c.log.Infow("Rejecting inbound call, doesn't match any Dispatch Rules")
 		c.cc.RespondAndDrop(sip.StatusNotFound, "Does not match Trunks or Dispatch Rules")
