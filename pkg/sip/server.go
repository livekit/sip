--- conflicted
+++ resolved
@@ -110,22 +110,12 @@
 }
 
 type Server struct {
-<<<<<<< HEAD
-	log              logger.Logger
-	mon              *stats.Monitor
-	sipSrv           *sipgo.Server
-	ioClient         rpc.IOInfoClient
-	sipListeners     []io.Closer
-	sipUnhandled     RequestHandler
-	signalingIp      netip.Addr
-	signalingIpLocal netip.Addr
-=======
 	log          logger.Logger
 	mon          *stats.Monitor
 	sipSrv       *sipgo.Server
+	ioClient     rpc.IOInfoClient
 	sipListeners []io.Closer
 	sipUnhandled RequestHandler
->>>>>>> 2b83d565
 
 	inProgressInvites []*inProgressInvite
 
